#
# Copyright 2014 Amazon.com, Inc. or its affiliates. All Rights Reserved.
#
# Licensed under the Apache License, Version 2.0 (the "License").
# You may not use this file except in compliance with the License.
# A copy of the License is located at
#
#  http://aws.amazon.com/apache2.0
#
# or in the "license" file accompanying this file. This file is distributed
# on an "AS IS" BASIS, WITHOUT WARRANTIES OR CONDITIONS OF ANY KIND, either
# express or implied. See the License for the specific language governing
# permissions and limitations under the License.
#

SRCS=$(wildcard *.c)
OBJS=$(SRCS:.c=.o)
TESTS=$(SRCS:.c=)
VALGRIND_TESTS=$(SRCS:.c=_valgrind)
CRYPTO_LDFLAGS = -L../../libcrypto-root/lib

.PHONY : all
all: $(TESTS)

include ../../s2n.mk

CRUFT += $(wildcard *_test)
<<<<<<< HEAD

ifeq ($(shell uname),Darwin)
    LIBS = -lpthread -lm -lcrypto
else ifeq ($(shell uname),FreeBSD)
    LIBS = -lthr -lcrypto
else
    LIBS = -lpthread -lm -ldl -lrt -lcrypto
endif
=======
LIBS += -lm
>>>>>>> 7bc1d187

# Suppress the unreachable code warning, because tests involve what should be
# unreachable code
CFLAGS += -Wno-unreachable-code -I../../libcrypto-root/include/ -I../../ -I../../api/
<<<<<<< HEAD
#LDFLAGS += -L../../lib/ -L../../libcrypto-root/lib -L../testlib/ -ltests2n -ls2n ${LIBS}
LDFLAGS += -L../../lib/ -L../testlib/ -ltests2n -ls2n ${LIBS}
=======
LDFLAGS += -L../../lib/ ${CRYPTO_LDFLAGS} -L../testlib/ -ltests2n -ls2n ${LIBS} ${CRYPTO_LIBS}
>>>>>>> 7bc1d187

$(TESTS)::
	@${CC} ${CFLAGS} -o $@ $@.c ${LDFLAGS} 2>&1
	@DYLD_LIBRARY_PATH="../../lib/:../testlib/:$$DYLD_LIBRARY_PATH" LD_LIBRARY_PATH="../../lib/:../testlib/:$$LD_LIBRARY_PATH" ./$@

.PHONY : valgrind
valgrind: $(TESTS)
	(for test in *_test ; do DYLD_LIBRARY_PATH="../../lib/:../testlib/:$$DYLD_LIBRARY_PATH" LD_LIBRARY_PATH="../../lib/:../testlib/:$$LD_LIBRARY_PATH" valgrind --leak-check=full --run-libc-freeres=no -q --error-exitcode=0 --gen-suppressions=all --log-fd=2 --num-callers=40 --leak-resolution=high --log-file=$$test-valgrind.log --undef-value-errors=no --trace-children=yes ./$$test; done )<|MERGE_RESOLUTION|>--- conflicted
+++ resolved
@@ -25,28 +25,12 @@
 include ../../s2n.mk
 
 CRUFT += $(wildcard *_test)
-<<<<<<< HEAD
-
-ifeq ($(shell uname),Darwin)
-    LIBS = -lpthread -lm -lcrypto
-else ifeq ($(shell uname),FreeBSD)
-    LIBS = -lthr -lcrypto
-else
-    LIBS = -lpthread -lm -ldl -lrt -lcrypto
-endif
-=======
 LIBS += -lm
->>>>>>> 7bc1d187
 
 # Suppress the unreachable code warning, because tests involve what should be
 # unreachable code
 CFLAGS += -Wno-unreachable-code -I../../libcrypto-root/include/ -I../../ -I../../api/
-<<<<<<< HEAD
-#LDFLAGS += -L../../lib/ -L../../libcrypto-root/lib -L../testlib/ -ltests2n -ls2n ${LIBS}
-LDFLAGS += -L../../lib/ -L../testlib/ -ltests2n -ls2n ${LIBS}
-=======
 LDFLAGS += -L../../lib/ ${CRYPTO_LDFLAGS} -L../testlib/ -ltests2n -ls2n ${LIBS} ${CRYPTO_LIBS}
->>>>>>> 7bc1d187
 
 $(TESTS)::
 	@${CC} ${CFLAGS} -o $@ $@.c ${LDFLAGS} 2>&1
