--- conflicted
+++ resolved
@@ -33,10 +33,10 @@
 
 static int setup_server_keys(struct s2n_connection *server_conn, struct s2n_blob *key)
 {
-    GUARD(server_conn->active.cipher_suite->cipher->init(&server_conn->active.server_key));
-    GUARD(server_conn->active.cipher_suite->cipher->init(&server_conn->active.client_key));
-    GUARD(server_conn->active.cipher_suite->cipher->get_encryption_key(&server_conn->active.server_key, key));
-    GUARD(server_conn->active.cipher_suite->cipher->get_decryption_key(&server_conn->active.client_key, key));
+    GUARD(server_conn->initial.cipher_suite->cipher->init(&server_conn->initial.server_key));
+    GUARD(server_conn->initial.cipher_suite->cipher->init(&server_conn->initial.client_key));
+    GUARD(server_conn->initial.cipher_suite->cipher->get_encryption_key(&server_conn->initial.server_key, key));
+    GUARD(server_conn->initial.cipher_suite->cipher->get_decryption_key(&server_conn->initial.client_key, key));
 
     return 0;
 }
@@ -62,20 +62,11 @@
     conn->client = &conn->initial;
 
     /* test the AES128 cipher with a SHA1 hash */
-<<<<<<< HEAD
     conn->initial.cipher_suite->cipher = &s2n_aes128_gcm;
     conn->initial.cipher_suite->hmac_alg = S2N_HMAC_SHA1;
-    EXPECT_SUCCESS(conn->initial.cipher_suite->cipher->get_encryption_key(&conn->initial.server_key, &aes128));
-    EXPECT_SUCCESS(conn->initial.cipher_suite->cipher->get_decryption_key(&conn->initial.client_key, &aes128));
+    EXPECT_SUCCESS(setup_server_keys(conn, &aes128));
     EXPECT_SUCCESS(s2n_hmac_init(&conn->initial.client_record_mac, S2N_HMAC_SHA1, mac_key, sizeof(mac_key)));
     EXPECT_SUCCESS(s2n_hmac_init(&conn->initial.server_record_mac, S2N_HMAC_SHA1, mac_key, sizeof(mac_key)));
-=======
-    conn->active.cipher_suite->cipher = &s2n_aes128_gcm;
-    conn->active.cipher_suite->hmac_alg = S2N_HMAC_SHA1;
-    EXPECT_SUCCESS(setup_server_keys(conn, &aes128));
-    EXPECT_SUCCESS(s2n_hmac_init(&conn->active.client_record_mac, S2N_HMAC_SHA1, mac_key, sizeof(mac_key)));
-    EXPECT_SUCCESS(s2n_hmac_init(&conn->active.server_record_mac, S2N_HMAC_SHA1, mac_key, sizeof(mac_key)));
->>>>>>> 2bae8335
     conn->actual_protocol_version = S2N_TLS12;
 
     int max_fragment = S2N_SMALL_FRAGMENT_LENGTH;
@@ -84,18 +75,11 @@
         int bytes_written;
 
         EXPECT_SUCCESS(s2n_connection_wipe(conn));
-<<<<<<< HEAD
         conn->server = &conn->initial;
         conn->client = &conn->initial;
-        EXPECT_SUCCESS(conn->initial.cipher_suite->cipher->get_encryption_key(&conn->initial.server_key, &aes128));
-        EXPECT_SUCCESS(conn->initial.cipher_suite->cipher->get_decryption_key(&conn->initial.client_key, &aes128));
+        EXPECT_SUCCESS(setup_server_keys(conn, &aes128));
         EXPECT_SUCCESS(s2n_hmac_init(&conn->initial.client_record_mac, S2N_HMAC_SHA1, mac_key, sizeof(mac_key)));
         EXPECT_SUCCESS(s2n_hmac_init(&conn->initial.server_record_mac, S2N_HMAC_SHA1, mac_key, sizeof(mac_key)));
-=======
-        EXPECT_SUCCESS(setup_server_keys(conn, &aes128));
-        EXPECT_SUCCESS(s2n_hmac_init(&conn->active.client_record_mac, S2N_HMAC_SHA1, mac_key, sizeof(mac_key)));
-        EXPECT_SUCCESS(s2n_hmac_init(&conn->active.server_record_mac, S2N_HMAC_SHA1, mac_key, sizeof(mac_key)));
->>>>>>> 2bae8335
         EXPECT_SUCCESS(bytes_written = s2n_record_write(conn, TLS_APPLICATION_DATA, &in));
 
         static const int overhead = 20 /* TLS header */
@@ -141,16 +125,9 @@
 
         /* Start over */
         EXPECT_SUCCESS(s2n_connection_wipe(conn));
-<<<<<<< HEAD
-        EXPECT_SUCCESS(conn->initial.cipher_suite->cipher->get_encryption_key(&conn->initial.server_key, &aes128));
-        EXPECT_SUCCESS(conn->initial.cipher_suite->cipher->get_decryption_key(&conn->initial.client_key, &aes128));
+        EXPECT_SUCCESS(setup_server_keys(conn, &aes128));
         EXPECT_SUCCESS(s2n_hmac_init(&conn->initial.client_record_mac, S2N_HMAC_SHA1, mac_key, sizeof(mac_key)));
         EXPECT_SUCCESS(s2n_hmac_init(&conn->initial.server_record_mac, S2N_HMAC_SHA1, mac_key, sizeof(mac_key)));
-=======
-        EXPECT_SUCCESS(setup_server_keys(conn, &aes128));
-        EXPECT_SUCCESS(s2n_hmac_init(&conn->active.client_record_mac, S2N_HMAC_SHA1, mac_key, sizeof(mac_key)));
-        EXPECT_SUCCESS(s2n_hmac_init(&conn->active.server_record_mac, S2N_HMAC_SHA1, mac_key, sizeof(mac_key)));
->>>>>>> 2bae8335
         EXPECT_SUCCESS(s2n_record_write(conn, TLS_APPLICATION_DATA, &in));
 
         /* Now lets corrupt some data and ensure the tests pass */
@@ -172,16 +149,9 @@
         /* Tamper with the IV and ensure decryption fails */
         for (int j = 0; j < S2N_TLS_GCM_IV_LEN; j++) {
             EXPECT_SUCCESS(s2n_connection_wipe(conn));
-<<<<<<< HEAD
-            EXPECT_SUCCESS(conn->initial.cipher_suite->cipher->get_encryption_key(&conn->initial.server_key, &aes128));
-            EXPECT_SUCCESS(conn->initial.cipher_suite->cipher->get_decryption_key(&conn->initial.client_key, &aes128));
-            EXPECT_SUCCESS(s2n_hmac_init(&conn->initial.client_record_mac, S2N_HMAC_SHA1, mac_key, sizeof(mac_key)));
-            EXPECT_SUCCESS(s2n_hmac_init(&conn->initial.server_record_mac, S2N_HMAC_SHA1, mac_key, sizeof(mac_key)));
-=======
             EXPECT_SUCCESS(setup_server_keys(conn, &aes128));
-            EXPECT_SUCCESS(s2n_hmac_init(&conn->active.client_record_mac, S2N_HMAC_SHA1, mac_key, sizeof(mac_key)));
-            EXPECT_SUCCESS(s2n_hmac_init(&conn->active.server_record_mac, S2N_HMAC_SHA1, mac_key, sizeof(mac_key)));
->>>>>>> 2bae8335
+            EXPECT_SUCCESS(s2n_hmac_init(&conn->initial.client_record_mac, S2N_HMAC_SHA1, mac_key, sizeof(mac_key)));
+            EXPECT_SUCCESS(s2n_hmac_init(&conn->initial.server_record_mac, S2N_HMAC_SHA1, mac_key, sizeof(mac_key)));
             EXPECT_SUCCESS(s2n_record_write(conn, TLS_APPLICATION_DATA, &in));
 
             /* Copy the encrypted out data to the in data */
@@ -201,16 +171,9 @@
         /* Tamper with the TAG and ensure decryption fails */
         for (int j = 0; j < S2N_TLS_GCM_TAG_LEN; j++) {
             EXPECT_SUCCESS(s2n_connection_wipe(conn));
-<<<<<<< HEAD
-            EXPECT_SUCCESS(conn->initial.cipher_suite->cipher->get_encryption_key(&conn->initial.server_key, &aes128));
-            EXPECT_SUCCESS(conn->initial.cipher_suite->cipher->get_decryption_key(&conn->initial.client_key, &aes128));
-            EXPECT_SUCCESS(s2n_hmac_init(&conn->initial.client_record_mac, S2N_HMAC_SHA1, mac_key, sizeof(mac_key)));
-            EXPECT_SUCCESS(s2n_hmac_init(&conn->initial.server_record_mac, S2N_HMAC_SHA1, mac_key, sizeof(mac_key)));
-=======
             EXPECT_SUCCESS(setup_server_keys(conn, &aes128));
-            EXPECT_SUCCESS(s2n_hmac_init(&conn->active.client_record_mac, S2N_HMAC_SHA1, mac_key, sizeof(mac_key)));
-            EXPECT_SUCCESS(s2n_hmac_init(&conn->active.server_record_mac, S2N_HMAC_SHA1, mac_key, sizeof(mac_key)));
->>>>>>> 2bae8335
+            EXPECT_SUCCESS(s2n_hmac_init(&conn->initial.client_record_mac, S2N_HMAC_SHA1, mac_key, sizeof(mac_key)));
+            EXPECT_SUCCESS(s2n_hmac_init(&conn->initial.server_record_mac, S2N_HMAC_SHA1, mac_key, sizeof(mac_key)));
             EXPECT_SUCCESS(s2n_record_write(conn, TLS_APPLICATION_DATA, &in));
 
             /* Copy the encrypted out data to the in data */
@@ -230,16 +193,9 @@
         /* Tamper with the ciphertext and ensure decryption fails */
         for (int j = 0; j < i - S2N_TLS_GCM_TAG_LEN; j++) {
             EXPECT_SUCCESS(s2n_connection_wipe(conn));
-<<<<<<< HEAD
-            EXPECT_SUCCESS(conn->initial.cipher_suite->cipher->get_encryption_key(&conn->initial.server_key, &aes128));
-            EXPECT_SUCCESS(conn->initial.cipher_suite->cipher->get_decryption_key(&conn->initial.client_key, &aes128));
-            EXPECT_SUCCESS(s2n_hmac_init(&conn->initial.client_record_mac, S2N_HMAC_SHA1, mac_key, sizeof(mac_key)));
-            EXPECT_SUCCESS(s2n_hmac_init(&conn->initial.server_record_mac, S2N_HMAC_SHA1, mac_key, sizeof(mac_key)));
-=======
             EXPECT_SUCCESS(setup_server_keys(conn, &aes128));
-            EXPECT_SUCCESS(s2n_hmac_init(&conn->active.client_record_mac, S2N_HMAC_SHA1, mac_key, sizeof(mac_key)));
-            EXPECT_SUCCESS(s2n_hmac_init(&conn->active.server_record_mac, S2N_HMAC_SHA1, mac_key, sizeof(mac_key)));
->>>>>>> 2bae8335
+            EXPECT_SUCCESS(s2n_hmac_init(&conn->initial.client_record_mac, S2N_HMAC_SHA1, mac_key, sizeof(mac_key)));
+            EXPECT_SUCCESS(s2n_hmac_init(&conn->initial.server_record_mac, S2N_HMAC_SHA1, mac_key, sizeof(mac_key)));
             EXPECT_SUCCESS(s2n_record_write(conn, TLS_APPLICATION_DATA, &in));
 
             /* Copy the encrypted out data to the in data */
@@ -262,22 +218,11 @@
 
     /* test the AES256 cipher with a SHA1 hash */
     EXPECT_NOT_NULL(conn = s2n_connection_new(S2N_SERVER));
-<<<<<<< HEAD
-    conn->server = &conn->initial;
-    conn->client = &conn->initial;
     conn->initial.cipher_suite->cipher = &s2n_aes256_gcm;
     conn->initial.cipher_suite->hmac_alg = S2N_HMAC_SHA1;
-    EXPECT_SUCCESS(conn->initial.cipher_suite->cipher->get_encryption_key(&conn->initial.server_key, &aes256));
-    EXPECT_SUCCESS(conn->initial.cipher_suite->cipher->get_decryption_key(&conn->initial.client_key, &aes256));
+    EXPECT_SUCCESS(setup_server_keys(conn, &aes256));
     EXPECT_SUCCESS(s2n_hmac_init(&conn->initial.client_record_mac, S2N_HMAC_SHA1, mac_key, sizeof(mac_key)));
     EXPECT_SUCCESS(s2n_hmac_init(&conn->initial.server_record_mac, S2N_HMAC_SHA1, mac_key, sizeof(mac_key)));
-=======
-    conn->active.cipher_suite->cipher = &s2n_aes256_gcm;
-    conn->active.cipher_suite->hmac_alg = S2N_HMAC_SHA1;
-    EXPECT_SUCCESS(setup_server_keys(conn, &aes256));
-    EXPECT_SUCCESS(s2n_hmac_init(&conn->active.client_record_mac, S2N_HMAC_SHA1, mac_key, sizeof(mac_key)));
-    EXPECT_SUCCESS(s2n_hmac_init(&conn->active.server_record_mac, S2N_HMAC_SHA1, mac_key, sizeof(mac_key)));
->>>>>>> 2bae8335
     conn->actual_protocol_version = S2N_TLS12;
 
     for (int i = 0; i <= max_fragment + 1; i++) {
@@ -285,19 +230,10 @@
         int bytes_written;
 
         EXPECT_SUCCESS(s2n_connection_wipe(conn));
-<<<<<<< HEAD
         conn->initial.cipher_suite->cipher = &s2n_aes256_gcm;
-        conn->initial.cipher_suite->cipher = &s2n_aes256_gcm;
-        EXPECT_SUCCESS(conn->initial.cipher_suite->cipher->get_encryption_key(&conn->initial.server_key, &aes256));
-        EXPECT_SUCCESS(conn->initial.cipher_suite->cipher->get_decryption_key(&conn->initial.client_key, &aes256));
+        EXPECT_SUCCESS(setup_server_keys(conn, &aes256));
         EXPECT_SUCCESS(s2n_hmac_init(&conn->initial.client_record_mac, S2N_HMAC_SHA1, mac_key, sizeof(mac_key)));
         EXPECT_SUCCESS(s2n_hmac_init(&conn->initial.server_record_mac, S2N_HMAC_SHA1, mac_key, sizeof(mac_key)));
-=======
-        conn->active.cipher_suite->cipher = &s2n_aes256_gcm;
-        EXPECT_SUCCESS(setup_server_keys(conn, &aes256));
-        EXPECT_SUCCESS(s2n_hmac_init(&conn->active.client_record_mac, S2N_HMAC_SHA1, mac_key, sizeof(mac_key)));
-        EXPECT_SUCCESS(s2n_hmac_init(&conn->active.server_record_mac, S2N_HMAC_SHA1, mac_key, sizeof(mac_key)));
->>>>>>> 2bae8335
         conn->actual_protocol_version = S2N_TLS12;
         EXPECT_SUCCESS(bytes_written = s2n_record_write(conn, TLS_APPLICATION_DATA, &in));
 
@@ -343,19 +279,10 @@
         EXPECT_SUCCESS(s2n_stuffer_wipe(&conn->in));
 
         EXPECT_SUCCESS(s2n_connection_wipe(conn));
-<<<<<<< HEAD
         conn->initial.cipher_suite->cipher = &s2n_aes256_gcm;
-        conn->initial.cipher_suite->cipher = &s2n_aes256_gcm;
-        EXPECT_SUCCESS(conn->initial.cipher_suite->cipher->get_encryption_key(&conn->initial.server_key, &aes256));
-        EXPECT_SUCCESS(conn->initial.cipher_suite->cipher->get_decryption_key(&conn->initial.client_key, &aes256));
+        EXPECT_SUCCESS(setup_server_keys(conn, &aes256));
         EXPECT_SUCCESS(s2n_hmac_init(&conn->initial.client_record_mac, S2N_HMAC_SHA1, mac_key, sizeof(mac_key)));
         EXPECT_SUCCESS(s2n_hmac_init(&conn->initial.server_record_mac, S2N_HMAC_SHA1, mac_key, sizeof(mac_key)));
-=======
-        conn->active.cipher_suite->cipher = &s2n_aes256_gcm;
-        EXPECT_SUCCESS(setup_server_keys(conn, &aes256));
-        EXPECT_SUCCESS(s2n_hmac_init(&conn->active.client_record_mac, S2N_HMAC_SHA1, mac_key, sizeof(mac_key)));
-        EXPECT_SUCCESS(s2n_hmac_init(&conn->active.server_record_mac, S2N_HMAC_SHA1, mac_key, sizeof(mac_key)));
->>>>>>> 2bae8335
         conn->actual_protocol_version = S2N_TLS12;
         EXPECT_SUCCESS(s2n_record_write(conn, TLS_APPLICATION_DATA, &in));
 
@@ -378,19 +305,10 @@
         /* Tamper with the IV and ensure decryption fails */
         for (int j = 0; j < S2N_TLS_GCM_IV_LEN; j++) {
             EXPECT_SUCCESS(s2n_connection_wipe(conn));
-<<<<<<< HEAD
             conn->initial.cipher_suite->cipher = &s2n_aes256_gcm;
-            conn->initial.cipher_suite->cipher = &s2n_aes256_gcm;
-            EXPECT_SUCCESS(conn->initial.cipher_suite->cipher->get_encryption_key(&conn->initial.server_key, &aes256));
-            EXPECT_SUCCESS(conn->initial.cipher_suite->cipher->get_decryption_key(&conn->initial.client_key, &aes256));
-            EXPECT_SUCCESS(s2n_hmac_init(&conn->initial.client_record_mac, S2N_HMAC_SHA1, mac_key, sizeof(mac_key)));
-            EXPECT_SUCCESS(s2n_hmac_init(&conn->initial.server_record_mac, S2N_HMAC_SHA1, mac_key, sizeof(mac_key)));
-=======
-            conn->active.cipher_suite->cipher = &s2n_aes256_gcm;
             EXPECT_SUCCESS(setup_server_keys(conn, &aes256));
-            EXPECT_SUCCESS(s2n_hmac_init(&conn->active.client_record_mac, S2N_HMAC_SHA1, mac_key, sizeof(mac_key)));
-            EXPECT_SUCCESS(s2n_hmac_init(&conn->active.server_record_mac, S2N_HMAC_SHA1, mac_key, sizeof(mac_key)));
->>>>>>> 2bae8335
+            EXPECT_SUCCESS(s2n_hmac_init(&conn->initial.client_record_mac, S2N_HMAC_SHA1, mac_key, sizeof(mac_key)));
+            EXPECT_SUCCESS(s2n_hmac_init(&conn->initial.server_record_mac, S2N_HMAC_SHA1, mac_key, sizeof(mac_key)));
             conn->actual_protocol_version = S2N_TLS12;
             EXPECT_SUCCESS(s2n_record_write(conn, TLS_APPLICATION_DATA, &in));
 
@@ -411,19 +329,10 @@
         /* Tamper with the TAG and ensure decryption fails */
         for (int j = 0; j < S2N_TLS_GCM_TAG_LEN; j++) {
             EXPECT_SUCCESS(s2n_connection_wipe(conn));
-<<<<<<< HEAD
             conn->initial.cipher_suite->cipher = &s2n_aes256_gcm;
-            conn->initial.cipher_suite->cipher = &s2n_aes256_gcm;
-            EXPECT_SUCCESS(conn->initial.cipher_suite->cipher->get_encryption_key(&conn->initial.server_key, &aes256));
-            EXPECT_SUCCESS(conn->initial.cipher_suite->cipher->get_decryption_key(&conn->initial.client_key, &aes256));
-            EXPECT_SUCCESS(s2n_hmac_init(&conn->initial.client_record_mac, S2N_HMAC_SHA1, mac_key, sizeof(mac_key)));
-            EXPECT_SUCCESS(s2n_hmac_init(&conn->initial.server_record_mac, S2N_HMAC_SHA1, mac_key, sizeof(mac_key)));
-=======
-            conn->active.cipher_suite->cipher = &s2n_aes256_gcm;
             EXPECT_SUCCESS(setup_server_keys(conn, &aes256));
-            EXPECT_SUCCESS(s2n_hmac_init(&conn->active.client_record_mac, S2N_HMAC_SHA1, mac_key, sizeof(mac_key)));
-            EXPECT_SUCCESS(s2n_hmac_init(&conn->active.server_record_mac, S2N_HMAC_SHA1, mac_key, sizeof(mac_key)));
->>>>>>> 2bae8335
+            EXPECT_SUCCESS(s2n_hmac_init(&conn->initial.client_record_mac, S2N_HMAC_SHA1, mac_key, sizeof(mac_key)));
+            EXPECT_SUCCESS(s2n_hmac_init(&conn->initial.server_record_mac, S2N_HMAC_SHA1, mac_key, sizeof(mac_key)));
             conn->actual_protocol_version = S2N_TLS12;
             EXPECT_SUCCESS(s2n_record_write(conn, TLS_APPLICATION_DATA, &in));
 
@@ -444,19 +353,10 @@
         /* Tamper with the ciphertext and ensure decryption fails */
         for (int j = S2N_TLS_GCM_IV_LEN; j < i - S2N_TLS_GCM_TAG_LEN; j++) {
             EXPECT_SUCCESS(s2n_connection_wipe(conn));
-<<<<<<< HEAD
             conn->initial.cipher_suite->cipher = &s2n_aes256_gcm;
-            conn->initial.cipher_suite->cipher = &s2n_aes256_gcm;
-            EXPECT_SUCCESS(conn->initial.cipher_suite->cipher->get_encryption_key(&conn->initial.server_key, &aes256));
-            EXPECT_SUCCESS(conn->initial.cipher_suite->cipher->get_decryption_key(&conn->initial.client_key, &aes256));
-            EXPECT_SUCCESS(s2n_hmac_init(&conn->initial.client_record_mac, S2N_HMAC_SHA1, mac_key, sizeof(mac_key)));
-            EXPECT_SUCCESS(s2n_hmac_init(&conn->initial.server_record_mac, S2N_HMAC_SHA1, mac_key, sizeof(mac_key)));
-=======
-            conn->active.cipher_suite->cipher = &s2n_aes256_gcm;
             EXPECT_SUCCESS(setup_server_keys(conn, &aes256));
-            EXPECT_SUCCESS(s2n_hmac_init(&conn->active.client_record_mac, S2N_HMAC_SHA1, mac_key, sizeof(mac_key)));
-            EXPECT_SUCCESS(s2n_hmac_init(&conn->active.server_record_mac, S2N_HMAC_SHA1, mac_key, sizeof(mac_key)));
->>>>>>> 2bae8335
+            EXPECT_SUCCESS(s2n_hmac_init(&conn->initial.client_record_mac, S2N_HMAC_SHA1, mac_key, sizeof(mac_key)));
+            EXPECT_SUCCESS(s2n_hmac_init(&conn->initial.server_record_mac, S2N_HMAC_SHA1, mac_key, sizeof(mac_key)));
             conn->actual_protocol_version = S2N_TLS12;
             EXPECT_SUCCESS(s2n_record_write(conn, TLS_APPLICATION_DATA, &in));
 
